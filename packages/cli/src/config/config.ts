/**
 * @license
 * Copyright 2025 Google LLC
 * SPDX-License-Identifier: Apache-2.0
 */

import * as fs from 'fs';
import * as path from 'path';
import { homedir } from 'node:os';
import yargs from 'yargs/yargs';
import { hideBin } from 'yargs/helpers';
import process from 'node:process';
import { mcpCommand } from '../commands/mcp.js';
import {
  Config,
  loadServerHierarchicalMemory,
  setGeminiMdFilename as setServerGeminiMdFilename,
  getCurrentGeminiMdFilename,
  ApprovalMode,
  DEFAULT_GEMINI_MODEL,
  DEFAULT_GEMINI_EMBEDDING_MODEL,
  DEFAULT_MEMORY_FILE_FILTERING_OPTIONS,
  FileDiscoveryService,
  TelemetryTarget,
  FileFilteringOptions,
  ShellTool,
  EditTool,
  WriteFileTool,
  MCPServerConfig,
} from '@google/gemini-cli-core';
import { Settings } from './settings.js';

import { Extension, annotateActiveExtensions } from './extension.js';
import { getCliVersion } from '../utils/version.js';
import { loadSandboxConfig } from './sandboxConfig.js';
import { resolvePath } from '../utils/resolvePath.js';
import { AuthType } from '@google/gemini-cli-core';

import { isWorkspaceTrusted } from './trustedFolders.js';

// Simple console logger for now - replace with actual logger if available
const logger = {
  // eslint-disable-next-line @typescript-eslint/no-explicit-any
  debug: (...args: any[]) => console.debug('[DEBUG]', ...args),
  // eslint-disable-next-line @typescript-eslint/no-explicit-any
  warn: (...args: any[]) => console.warn('[WARN]', ...args),
  // eslint-disable-next-line @typescript-eslint/no-explicit-any
  error: (...args: any[]) => console.error('[ERROR]', ...args),
};

/**
 * Get the effective model based on auth type and settings
 */
function getEffectiveModel(settings: Settings): string | undefined {
  // For Ollama, use the Ollama-specific model setting
  if (settings.selectedAuthType === AuthType.USE_OLLAMA) {
    return settings.ollamaModel;
  }
  
  // For other auth types, use the general model setting
  return settings.model;
}

export interface CliArgs {
  model: string | undefined;
  sandbox: boolean | string | undefined;
  sandboxImage: string | undefined;
  debug: boolean | undefined;
  prompt: string | undefined;
  promptInteractive: string | undefined;
  allFiles: boolean | undefined;
  all_files: boolean | undefined;
  showMemoryUsage: boolean | undefined;
  show_memory_usage: boolean | undefined;
  yolo: boolean | undefined;
  approvalMode: string | undefined;
  telemetry: boolean | undefined;
  checkpointing: boolean | undefined;
  telemetryTarget: string | undefined;
  telemetryOtlpEndpoint: string | undefined;
  telemetryOtlpProtocol: string | undefined;
  telemetryLogPrompts: boolean | undefined;
  telemetryOutfile: string | undefined;
  allowedMcpServerNames: string[] | undefined;
  experimentalAcp: boolean | undefined;
  extensions: string[] | undefined;
  listExtensions: boolean | undefined;
  proxy: string | undefined;
  includeDirectories: string[] | undefined;
}

export async function parseArguments(): Promise<CliArgs> {
  const yargsInstance = yargs(hideBin(process.argv))
    .scriptName('gemini')
    .usage(
      'Usage: gemini [options] [command]\n\nGemini CLI - Launch an interactive CLI, use -p/--prompt for non-interactive mode',
    )
    .command('$0', 'Launch Gemini CLI', (yargsInstance) =>
      yargsInstance
        .option('model', {
          alias: 'm',
          type: 'string',
          description: `Model`,
          default: process.env.GEMINI_MODEL,
        })
        .option('prompt', {
          alias: 'p',
          type: 'string',
          description: 'Prompt. Appended to input on stdin (if any).',
        })
        .option('prompt-interactive', {
          alias: 'i',
          type: 'string',
          description:
            'Execute the provided prompt and continue in interactive mode',
        })
        .option('sandbox', {
          alias: 's',
          type: 'boolean',
          description: 'Run in sandbox?',
        })
        .option('sandbox-image', {
          type: 'string',
          description: 'Sandbox image URI.',
        })
        .option('debug', {
          alias: 'd',
          type: 'boolean',
          description: 'Run in debug mode?',
          default: false,
        })
        .option('all-files', {
          alias: ['a'],
          type: 'boolean',
          description: 'Include ALL files in context?',
          default: false,
        })
        .option('all_files', {
          type: 'boolean',
          description: 'Include ALL files in context?',
          default: false,
        })
        .deprecateOption(
          'all_files',
          'Use --all-files instead. We will be removing --all_files in the coming weeks.',
        )
        .option('show-memory-usage', {
          type: 'boolean',
          description: 'Show memory usage in status bar',
          default: false,
        })
        .option('show_memory_usage', {
          type: 'boolean',
          description: 'Show memory usage in status bar',
          default: false,
        })
        .deprecateOption(
          'show_memory_usage',
          'Use --show-memory-usage instead. We will be removing --show_memory_usage in the coming weeks.',
        )
        .option('yolo', {
          alias: 'y',
          type: 'boolean',
          description:
            'Automatically accept all actions (aka YOLO mode, see https://www.youtube.com/watch?v=xvFZjo5PgG0 for more details)?',
          default: false,
        })
        .option('approval-mode', {
          type: 'string',
          choices: ['default', 'auto_edit', 'yolo'],
          description:
            'Set the approval mode: default (prompt for approval), auto_edit (auto-approve edit tools), yolo (auto-approve all tools)',
        })
        .option('telemetry', {
          type: 'boolean',
          description:
            'Enable telemetry? This flag specifically controls if telemetry is sent. Other --telemetry-* flags set specific values but do not enable telemetry on their own.',
        })
        .option('telemetry-target', {
          type: 'string',
          choices: ['local', 'gcp'],
          description:
            'Set the telemetry target (local or gcp). Overrides settings files.',
        })
        .option('telemetry-otlp-endpoint', {
          type: 'string',
          description:
            'Set the OTLP endpoint for telemetry. Overrides environment variables and settings files.',
        })
        .option('telemetry-otlp-protocol', {
          type: 'string',
          choices: ['grpc', 'http'],
          description:
            'Set the OTLP protocol for telemetry (grpc or http). Overrides settings files.',
        })
        .option('telemetry-log-prompts', {
          type: 'boolean',
          description:
            'Enable or disable logging of user prompts for telemetry. Overrides settings files.',
        })
        .option('telemetry-outfile', {
          type: 'string',
          description: 'Redirect all telemetry output to the specified file.',
        })
        .option('checkpointing', {
          alias: 'c',
          type: 'boolean',
          description: 'Enables checkpointing of file edits',
          default: false,
        })
        .option('experimental-acp', {
          type: 'boolean',
          description: 'Starts the agent in ACP mode',
        })
        .option('allowed-mcp-server-names', {
          type: 'array',
          string: true,
          description: 'Allowed MCP server names',
        })
        .option('extensions', {
          alias: 'e',
          type: 'array',
          string: true,
          description:
            'A list of extensions to use. If not provided, all extensions are used.',
        })
        .option('list-extensions', {
          alias: 'l',
          type: 'boolean',
          description: 'List all available extensions and exit.',
        })
        .option('proxy', {
          type: 'string',
          description:
            'Proxy for gemini client, like schema://user:password@host:port',
        })
        .option('include-directories', {
          type: 'array',
          string: true,
          description:
            'Additional directories to include in the workspace (comma-separated or multiple --include-directories)',
          coerce: (dirs: string[]) =>
            // Handle comma-separated values
            dirs.flatMap((dir) => dir.split(',').map((d) => d.trim())),
        })
        .check((argv) => {
          if (argv.prompt && argv.promptInteractive) {
            throw new Error(
              'Cannot use both --prompt (-p) and --prompt-interactive (-i) together',
            );
          }
          if (argv.yolo && argv.approvalMode) {
            throw new Error(
              'Cannot use both --yolo (-y) and --approval-mode together. Use --approval-mode=yolo instead.',
            );
          }
          return true;
        }),
    )
    // Register MCP subcommands
    .command(mcpCommand)
    .version(await getCliVersion()) // This will enable the --version flag based on package.json
    .alias('v', 'version')
    .help()
    .alias('h', 'help')
    .strict()
    .demandCommand(0, 0); // Allow base command to run with no subcommands

  yargsInstance.wrap(yargsInstance.terminalWidth());
  const result = await yargsInstance.parse();

  // Handle case where MCP subcommands are executed - they should exit the process
  // and not return to main CLI logic
  if (result._.length > 0 && result._[0] === 'mcp') {
    // MCP commands handle their own execution and process exit
    process.exit(0);
  }

  // The import format is now only controlled by settings.memoryImportFormat
  // We no longer accept it as a CLI argument
  return result as unknown as CliArgs;
}

// This function is now a thin wrapper around the server's implementation.
// It's kept in the CLI for now as App.tsx directly calls it for memory refresh.
// TODO: Consider if App.tsx should get memory via a server call or if Config should refresh itself.
export async function loadHierarchicalGeminiMemory(
  currentWorkingDirectory: string,
  includeDirectoriesToReadGemini: readonly string[] = [],
  debugMode: boolean,
  fileService: FileDiscoveryService,
  settings: Settings,
  extensionContextFilePaths: string[] = [],
  memoryImportFormat: 'flat' | 'tree' = 'tree',
  fileFilteringOptions?: FileFilteringOptions,
): Promise<{ memoryContent: string; fileCount: number }> {
  // FIX: Use real, canonical paths for a reliable comparison to handle symlinks.
  const realCwd = fs.realpathSync(path.resolve(currentWorkingDirectory));
  const realHome = fs.realpathSync(path.resolve(homedir()));
  const isHomeDirectory = realCwd === realHome;

  // If it is the home directory, pass an empty string to the core memory
  // function to signal that it should skip the workspace search.
  const effectiveCwd = isHomeDirectory ? '' : currentWorkingDirectory;

  if (debugMode) {
    logger.debug(
      `CLI: Delegating hierarchical memory load to server for CWD: ${currentWorkingDirectory} (memoryImportFormat: ${memoryImportFormat})`,
    );
  }

  // Directly call the server function with the corrected path.
  return loadServerHierarchicalMemory(
    effectiveCwd,
    includeDirectoriesToReadGemini,
    debugMode,
    fileService,
    extensionContextFilePaths,
    memoryImportFormat,
    fileFilteringOptions,
    settings.memoryDiscoveryMaxDirs,
  );
}

export async function loadCliConfig(
  settings: Settings,
  extensions: Extension[],
  sessionId: string,
  argv: CliArgs,
  cwd: string = process.cwd(),
): Promise<Config> {
  const debugMode =
    argv.debug ||
    [process.env.DEBUG, process.env.DEBUG_MODE].some(
      (v) => v === 'true' || v === '1',
    ) ||
    false;
  const memoryImportFormat = settings.memoryImportFormat || 'tree';

  const ideMode = settings.ideMode ?? false;

  const folderTrustFeature = settings.folderTrustFeature ?? false;
  const folderTrustSetting = settings.folderTrust ?? true;
  const folderTrust = folderTrustFeature && folderTrustSetting;
  const trustedFolder = isWorkspaceTrusted(settings);

  const allExtensions = annotateActiveExtensions(
    extensions,
    argv.extensions || [],
  );

  const activeExtensions = extensions.filter(
    (_, i) => allExtensions[i].isActive,
  );

  // Set the context filename in the server's memoryTool module BEFORE loading memory
  // TODO(b/343434939): This is a bit of a hack. The contextFileName should ideally be passed
  // directly to the Config constructor in core, and have core handle setGeminiMdFilename.
  // However, loadHierarchicalGeminiMemory is called *before* createServerConfig.
  if (settings.contextFileName) {
    setServerGeminiMdFilename(settings.contextFileName);
  } else {
    // Reset to default if not provided in settings.
    setServerGeminiMdFilename(getCurrentGeminiMdFilename());
  }

  const extensionContextFilePaths = activeExtensions.flatMap(
    (e) => e.contextFiles,
  );

  const fileService = new FileDiscoveryService(cwd);

  const fileFiltering = {
    ...DEFAULT_MEMORY_FILE_FILTERING_OPTIONS,
    ...settings.fileFiltering,
  };

  const includeDirectories = (settings.includeDirectories || [])
    .map(resolvePath)
    .concat((argv.includeDirectories || []).map(resolvePath));

  // Call the (now wrapper) loadHierarchicalGeminiMemory which calls the server's version
  const { memoryContent, fileCount } = await loadHierarchicalGeminiMemory(
    cwd,
    settings.loadMemoryFromIncludeDirectories ? includeDirectories : [],
    debugMode,
    fileService,
    settings,
    extensionContextFilePaths,
    memoryImportFormat,
    fileFiltering,
  );

  let mcpServers = mergeMcpServers(settings, activeExtensions);
  const question = argv.promptInteractive || argv.prompt || '';

  // Determine approval mode with backward compatibility
  let approvalMode: ApprovalMode;
  if (argv.approvalMode) {
    // New --approval-mode flag takes precedence
    switch (argv.approvalMode) {
      case 'yolo':
        approvalMode = ApprovalMode.YOLO;
        break;
      case 'auto_edit':
        approvalMode = ApprovalMode.AUTO_EDIT;
        break;
      case 'default':
        approvalMode = ApprovalMode.DEFAULT;
        break;
      default:
        throw new Error(
          `Invalid approval mode: ${argv.approvalMode}. Valid values are: yolo, auto_edit, default`,
        );
    }
  } else {
    // Fallback to legacy --yolo flag behavior
    approvalMode =
      argv.yolo || false ? ApprovalMode.YOLO : ApprovalMode.DEFAULT;
  }

  const interactive =
    !!argv.promptInteractive || (process.stdin.isTTY && question.length === 0);
  // In non-interactive mode, exclude tools that require a prompt.
  const extraExcludes: string[] = [];
  if (!interactive && !argv.experimentalAcp) {
    switch (approvalMode) {
      case ApprovalMode.DEFAULT:
        // In default non-interactive mode, all tools that require approval are excluded.
        extraExcludes.push(ShellTool.Name, EditTool.Name, WriteFileTool.Name);
        break;
      case ApprovalMode.AUTO_EDIT:
        // In auto-edit non-interactive mode, only tools that still require a prompt are excluded.
        extraExcludes.push(ShellTool.Name);
        break;
      case ApprovalMode.YOLO:
        // No extra excludes for YOLO mode.
        break;
      default:
        // This should never happen due to validation earlier, but satisfies the linter
        break;
    }
  }

  const excludeTools = mergeExcludeTools(
    settings,
    activeExtensions,
    extraExcludes.length > 0 ? extraExcludes : undefined,
  );
  const blockedMcpServers: Array<{ name: string; extensionName: string }> = [];

  if (!argv.allowedMcpServerNames) {
    if (settings.allowMCPServers) {
      mcpServers = allowedMcpServers(
        mcpServers,
        settings.allowMCPServers,
        blockedMcpServers,
      );
    }

    if (settings.excludeMCPServers) {
      const excludedNames = new Set(settings.excludeMCPServers.filter(Boolean));
      if (excludedNames.size > 0) {
        mcpServers = Object.fromEntries(
          Object.entries(mcpServers).filter(([key]) => !excludedNames.has(key)),
        );
      }
    }
  }

  if (argv.allowedMcpServerNames) {
    mcpServers = allowedMcpServers(
      mcpServers,
      argv.allowedMcpServerNames,
      blockedMcpServers,
    );
  }

  const sandboxConfig = await loadSandboxConfig(settings, argv);

  return new Config({
    sessionId,
    embeddingModel: DEFAULT_GEMINI_EMBEDDING_MODEL,
    sandbox: sandboxConfig,
    targetDir: cwd,
    includeDirectories,
    loadMemoryFromIncludeDirectories:
      settings.loadMemoryFromIncludeDirectories || false,
    debugMode,
    question,
    fullContext: argv.allFiles || argv.all_files || false,
    coreTools: settings.coreTools || undefined,
    excludeTools,
    toolDiscoveryCommand: settings.toolDiscoveryCommand,
    toolCallCommand: settings.toolCallCommand,
    mcpServerCommand: settings.mcpServerCommand,
    mcpServers,
    userMemory: memoryContent,
    geminiMdFileCount: fileCount,
    approvalMode,
    showMemoryUsage:
      argv.showMemoryUsage ||
      argv.show_memory_usage ||
      settings.showMemoryUsage ||
      false,
    accessibility: settings.accessibility,
    telemetry: {
      enabled: argv.telemetry ?? settings.telemetry?.enabled,
      target: (argv.telemetryTarget ??
        settings.telemetry?.target) as TelemetryTarget,
      otlpEndpoint:
        argv.telemetryOtlpEndpoint ??
        process.env.OTEL_EXPORTER_OTLP_ENDPOINT ??
        settings.telemetry?.otlpEndpoint,
      otlpProtocol: (['grpc', 'http'] as const).find(
        (p) =>
          p ===
          (argv.telemetryOtlpProtocol ?? settings.telemetry?.otlpProtocol),
      ),
      logPrompts: argv.telemetryLogPrompts ?? settings.telemetry?.logPrompts,
      outfile: argv.telemetryOutfile ?? settings.telemetry?.outfile,
    },
    usageStatisticsEnabled: settings.usageStatisticsEnabled ?? true,
    // Git-aware file filtering settings
    fileFiltering: {
      respectGitIgnore: settings.fileFiltering?.respectGitIgnore,
      respectGeminiIgnore: settings.fileFiltering?.respectGeminiIgnore,
      enableRecursiveFileSearch:
        settings.fileFiltering?.enableRecursiveFileSearch,
    },
    checkpointing: argv.checkpointing || settings.checkpointing?.enabled,
    proxy:
      argv.proxy ||
      process.env.HTTPS_PROXY ||
      process.env.https_proxy ||
      process.env.HTTP_PROXY ||
      process.env.http_proxy,
    cwd,
    fileDiscoveryService: fileService,
    bugCommand: settings.bugCommand,
    model: argv.model || getEffectiveModel(settings) || DEFAULT_GEMINI_MODEL,
    extensionContextFilePaths,
    maxSessionTurns: settings.maxSessionTurns ?? -1,
    experimentalZedIntegration: argv.experimentalAcp || false,
    listExtensions: argv.listExtensions || false,
    extensions: allExtensions,
    blockedMcpServers,
    noBrowser: !!process.env.NO_BROWSER,
    summarizeToolOutput: settings.summarizeToolOutput,
    ideMode,
    chatCompression: settings.chatCompression,
    folderTrustFeature,
    folderTrust,
    interactive,
<<<<<<< HEAD
    ollamaBaseUrl: settings.ollamaBaseUrl,
    ollamaModel: settings.ollamaModel,
    ollamaEnableChatApi: settings.ollamaEnableChatApi,
    ollamaChatTimeout: settings.ollamaChatTimeout,
    ollamaStreamingTimeout: settings.ollamaStreamingTimeout,
    ollamaContextLimit: settings.ollamaContextLimit,
    ollamaRequestContextSize: settings.ollamaRequestContextSize,
    ollamaTemperature: settings.ollamaTemperature,
    ollamaDebugLogging: settings.ollamaDebugLogging,
=======
    trustedFolder,
>>>>>>> bc60257e
  });
}

function allowedMcpServers(
  mcpServers: { [x: string]: MCPServerConfig },
  allowMCPServers: string[],
  blockedMcpServers: Array<{ name: string; extensionName: string }>,
) {
  const allowedNames = new Set(allowMCPServers.filter(Boolean));
  if (allowedNames.size > 0) {
    mcpServers = Object.fromEntries(
      Object.entries(mcpServers).filter(([key, server]) => {
        const isAllowed = allowedNames.has(key);
        if (!isAllowed) {
          blockedMcpServers.push({
            name: key,
            extensionName: server.extensionName || '',
          });
        }
        return isAllowed;
      }),
    );
  } else {
    blockedMcpServers.push(
      ...Object.entries(mcpServers).map(([key, server]) => ({
        name: key,
        extensionName: server.extensionName || '',
      })),
    );
    mcpServers = {};
  }
  return mcpServers;
}

function mergeMcpServers(settings: Settings, extensions: Extension[]) {
  const mcpServers = { ...(settings.mcpServers || {}) };
  for (const extension of extensions) {
    Object.entries(extension.config.mcpServers || {}).forEach(
      ([key, server]) => {
        if (mcpServers[key]) {
          logger.warn(
            `Skipping extension MCP config for server with key "${key}" as it already exists.`,
          );
          return;
        }
        mcpServers[key] = {
          ...server,
          extensionName: extension.config.name,
        };
      },
    );
  }
  return mcpServers;
}

function mergeExcludeTools(
  settings: Settings,
  extensions: Extension[],
  extraExcludes?: string[] | undefined,
): string[] {
  const allExcludeTools = new Set([
    ...(settings.excludeTools || []),
    ...(extraExcludes || []),
  ]);
  for (const extension of extensions) {
    for (const tool of extension.config.excludeTools || []) {
      allExcludeTools.add(tool);
    }
  }
  return [...allExcludeTools];
}<|MERGE_RESOLUTION|>--- conflicted
+++ resolved
@@ -552,7 +552,7 @@
     folderTrustFeature,
     folderTrust,
     interactive,
-<<<<<<< HEAD
+    trustedFolder,
     ollamaBaseUrl: settings.ollamaBaseUrl,
     ollamaModel: settings.ollamaModel,
     ollamaEnableChatApi: settings.ollamaEnableChatApi,
@@ -562,9 +562,6 @@
     ollamaRequestContextSize: settings.ollamaRequestContextSize,
     ollamaTemperature: settings.ollamaTemperature,
     ollamaDebugLogging: settings.ollamaDebugLogging,
-=======
-    trustedFolder,
->>>>>>> bc60257e
   });
 }
 
