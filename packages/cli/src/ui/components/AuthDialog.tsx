--- conflicted
+++ resolved
@@ -10,13 +10,9 @@
 import { RadioButtonSelect } from './shared/RadioButtonSelect.js';
 import { LoadedSettings, SettingScope } from '../../config/settings.js';
 import { AuthType } from '@google/gemini-cli-core';
-<<<<<<< HEAD
 import { validateAuthMethod, validateAuthMethodAsync } from '../../config/auth.js';
 import { discoverAndConfigureOllamaModel } from '../../config/ollamaDiscovery.js';
-=======
-import { validateAuthMethod } from '../../config/auth.js';
 import { useKeypress } from '../hooks/useKeypress.js';
->>>>>>> bc60257e
 
 interface AuthDialogProps {
   onSelect: (authMethod: AuthType | undefined, scope: SettingScope) => void;
